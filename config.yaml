<<<<<<< HEAD

=======
>>>>>>> 8fd0da31
model_type: resnet50
pretrained: true
dropout: 0.5


<<<<<<< HEAD
data_dir: ./data/raw
csv_file: ocisceni_podaci.csv
=======
data_dir: C:\Users\Marko\MELANOMA\ISIC_2020_Training_JPEG\train
csv_file: balansirani_podaci_1.csv
>>>>>>> 8fd0da31
output_dir: ./results/models


img_size: 224
batch_size: 32
num_workers: 4


<<<<<<< HEAD
epochs: 25
=======
epochs: 30
>>>>>>> 8fd0da31
learning_rate: 0.0001
weight_decay: 0.0001


scheduler: cosine
lr_factor: 0.5
lr_patience: 3
min_lr: 0.00001


<<<<<<< HEAD
loss_type: focal
use_class_weights: true
focal_gamma: 2.0

# Early stopping
patience: 7
monitor_metric: balanced_acc

use_cuda: true
grad_clip_value: 1.0

k_folds: 5
create_ensemble: true


use_mixed_precision: true
pin_memory: true


ensemble_method: average
=======
loss_type: cross_entropy
use_class_weights: true
focal_gamma: 2.0


patience: 7
monitor_metric: loss


use_cuda: true
grad_clip_value: 1.0
>>>>>>> 8fd0da31
<|MERGE_RESOLUTION|>--- conflicted
+++ resolved
@@ -1,19 +1,11 @@
-<<<<<<< HEAD
+# Model parametri
+model_type: resnet50  # resnet18, resnet34, resnet50, resnet101, resnet152, vanilla_resnet50, densenet121
+pretrained: true      # Da li koristiti pretreniran model
+dropout: 0.5          # Stopa dropout-a za regularizaciju
 
-=======
->>>>>>> 8fd0da31
-model_type: resnet50
-pretrained: true
-dropout: 0.5
-
-
-<<<<<<< HEAD
+# Direktorijumi
 data_dir: ./data/raw
 csv_file: ocisceni_podaci.csv
-=======
-data_dir: C:\Users\Marko\MELANOMA\ISIC_2020_Training_JPEG\train
-csv_file: balansirani_podaci_1.csv
->>>>>>> 8fd0da31
 output_dir: ./results/models
 
 
@@ -21,53 +13,26 @@
 batch_size: 32
 num_workers: 4
 
-
-<<<<<<< HEAD
-epochs: 25
-=======
+# Trening parametri
 epochs: 30
->>>>>>> 8fd0da31
 learning_rate: 0.0001
 weight_decay: 0.0001
 
+# Learning rate scheduler
+scheduler: cosine     # plateau, cosine, ili null
+lr_factor: 0.5        # Samo za plateau scheduler
+lr_patience: 3        # Samo za plateau scheduler
+min_lr: 0.00001       # Minimalna vrednost lr-a
 
-scheduler: cosine
-lr_factor: 0.5
-lr_patience: 3
-min_lr: 0.00001
-
-
-<<<<<<< HEAD
-loss_type: focal
-use_class_weights: true
-focal_gamma: 2.0
+# Loss funkcija i balansiranje
+loss_type: cross_entropy  # cross_entropy ili focal
+use_class_weights: true   # Da li koristiti class weights za loss funkciju
+focal_gamma: 2.0          # Samo za focal loss
 
 # Early stopping
-patience: 7
-monitor_metric: balanced_acc
+patience: 7              # Broj epoha bez poboljšanja za early stopping
+monitor_metric: loss     # Metrika za praćenje (loss, accuracy, f1, auc, balanced_acc)
 
-use_cuda: true
-grad_clip_value: 1.0
-
-k_folds: 5
-create_ensemble: true
-
-
-use_mixed_precision: true
-pin_memory: true
-
-
-ensemble_method: average
-=======
-loss_type: cross_entropy
-use_class_weights: true
-focal_gamma: 2.0
-
-
-patience: 7
-monitor_metric: loss
-
-
-use_cuda: true
-grad_clip_value: 1.0
->>>>>>> 8fd0da31
+# Ostalo
+use_cuda: true           # Da li koristiti GPU
+grad_clip_value: 1.0     # Vrednost za gradient clipping